--- conflicted
+++ resolved
@@ -22,16 +22,12 @@
         #expect(collection == expected, sourceLocation: sourceLocation)
     }
     
-<<<<<<< HEAD
-    @Test
-=======
-    
     private func mightThrow<T>(_ value: T) throws -> T {
         value
     }
     
     
->>>>>>> 89f3334e
+    @Test
     func testArrayBuilder() {
         _imp([Int].self, expected: [1, 2, 3, 4, 5, 7, 8, 9, 52, 41]) {
             1
@@ -50,12 +46,8 @@
                 41
             }
         }
-<<<<<<< HEAD
         
         #expect(Array<Int> {} == []) // swiftlint:disable:this syntactic_sugar empty_collection_literal
-=======
-        XCTAssertEqual(Array<Int> {}, []) // swiftlint:disable:this syntactic_sugar
->>>>>>> 89f3334e
     }
     
     @Test
@@ -102,12 +94,8 @@
     
     @Test
     func testSetBuilder() {
-<<<<<<< HEAD
         #expect(Set<Int> {} == Set<Int>())
         
-=======
-        XCTAssertEqual(Set<Int> {}, Set<Int>())
->>>>>>> 89f3334e
         let greet = {
             "Hello, \($0 as String) 🚀"
         }
@@ -156,7 +144,7 @@
         #expect(set == expected)
     }
     
-    
+    @Test
     func testArrayBuilderThrowing() throws {
         let array1: [Int] = Array {
             1
@@ -168,7 +156,7 @@
             try mightThrow(2)
             3
         }
-        XCTAssertEqual(array1, [1, 2, 3])
-        XCTAssertEqual(array2, [1, 2, 3])
+        #expect(array1 == [1, 2, 3])
+        #expect(array2 == [1, 2, 3])
     }
 }