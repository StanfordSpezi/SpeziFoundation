#
# This source file is part of the Stanford Spezi open-source project
#
# SPDX-FileCopyrightText: 2022 Stanford University and the project authors (see CONTRIBUTORS.md)
#
# SPDX-License-Identifier: MIT
#

name: Build and Test

on:
  push:
    branches:
      - main
  pull_request:
  workflow_dispatch:

concurrency:
  group: Build-and-Test-${{ github.ref }}
  cancel-in-progress: true

jobs:
  package_tests:
    name: Build and Test Swift Package ${{ matrix.platform.name }} (${{ matrix.config }})
    uses: StanfordBDHG/.github/.github/workflows/xcodebuild-or-fastlane.yml@v2
    strategy:
      matrix:
        config: [Debug, Release]
        platform:
          - name: iOS
            destination: 'platform=iOS Simulator,name=iPhone 16 Pro'
          - name: macOS
            destination: 'platform=macOS,arch=arm64'
          - name: 'Mac Catalyst'
            destination: 'platform=macOS,arch=arm64,variant=Mac Catalyst'
          - name: watchOS
            destination: 'platform=watchOS Simulator,name=Apple Watch Series 10 (46mm)'
          - name: visionOS
            destination: 'platform=visionOS Simulator,name=Apple Vision Pro'
          - name: tvOS
            destination: 'platform=tvOS Simulator,name=Apple TV 4K (3rd generation)'
      fail-fast: false
    with:
      runsonlabels: '["macOS", "self-hosted"]'
<<<<<<< HEAD
      xcodeversion: latest
      scheme: SpeziFoundation
      destination: 'platform=macOS,arch=arm64'
      resultBundle: SpeziFoundation-macOS.xcresult
      artifactname: SpeziFoundation-macOS.xcresult
  buildandtest_linux:
    name: Build and Test Swift Package Linux
    uses: ./.github/workflows/swift-build-and-test.yml
  uitests_ios:
    name: Build and Test UI Tests iOS
    uses: StanfordSpezi/.github/.github/workflows/xcodebuild-or-fastlane.yml@v2
=======
      scheme: SpeziFoundation-Package
      destination: ${{ matrix.platform.destination }}
      buildConfig: ${{ matrix.config }}
      resultBundle: ${{ format('SpeziFoundation-Package-{0}-{1}.xcresult', matrix.platform.name, matrix.config) }}
      artifactname: ${{ format('SpeziFoundation-Package-{0}-{1}.xcresult', matrix.platform.name, matrix.config) }}
  ui_tests:
    name: Build and Test UI Tests ${{ matrix.platform.name }} (${{ matrix.config }})
    uses: StanfordBDHG/.github/.github/workflows/xcodebuild-or-fastlane.yml@v2
    strategy:
      matrix:
        config: [Debug, Release]
        platform:
          - name: iOS
            destination: 'platform=iOS Simulator,name=iPhone 16 Pro'
      fail-fast: false
>>>>>>> 2cadc0ac
    with:
      runsonlabels: '["macOS", "self-hosted"]'
      path: 'Tests/UITests'
      scheme: TestApp
      destination: ${{ matrix.platform.destination }}
      resultBundle: ${{ format('TestApp-{0}-{1}.xcresult', matrix.platform.name, matrix.config) }}
      artifactname: ${{ format('TestApp-{0}-{1}.xcresult', matrix.platform.name, matrix.config) }}
  uploadcoveragereport:
    name: Upload Coverage Report
    needs: [package_tests, ui_tests]
    uses: StanfordBDHG/.github/.github/workflows/create-and-upload-coverage-report.yml@v2
    with:
      coveragereports: SpeziFoundation-Package-*.xcresult TestApp-*.xcresult
    secrets:
      token: ${{ secrets.CODECOV_TOKEN }}<|MERGE_RESOLUTION|>--- conflicted
+++ resolved
@@ -42,19 +42,6 @@
       fail-fast: false
     with:
       runsonlabels: '["macOS", "self-hosted"]'
-<<<<<<< HEAD
-      xcodeversion: latest
-      scheme: SpeziFoundation
-      destination: 'platform=macOS,arch=arm64'
-      resultBundle: SpeziFoundation-macOS.xcresult
-      artifactname: SpeziFoundation-macOS.xcresult
-  buildandtest_linux:
-    name: Build and Test Swift Package Linux
-    uses: ./.github/workflows/swift-build-and-test.yml
-  uitests_ios:
-    name: Build and Test UI Tests iOS
-    uses: StanfordSpezi/.github/.github/workflows/xcodebuild-or-fastlane.yml@v2
-=======
       scheme: SpeziFoundation-Package
       destination: ${{ matrix.platform.destination }}
       buildConfig: ${{ matrix.config }}
@@ -70,7 +57,6 @@
           - name: iOS
             destination: 'platform=iOS Simulator,name=iPhone 16 Pro'
       fail-fast: false
->>>>>>> 2cadc0ac
     with:
       runsonlabels: '["macOS", "self-hosted"]'
       path: 'Tests/UITests'
@@ -78,6 +64,9 @@
       destination: ${{ matrix.platform.destination }}
       resultBundle: ${{ format('TestApp-{0}-{1}.xcresult', matrix.platform.name, matrix.config) }}
       artifactname: ${{ format('TestApp-{0}-{1}.xcresult', matrix.platform.name, matrix.config) }}
+  buildandtest_linux:
+    name: Build and Test Swift Package Linux
+    uses: ./.github/workflows/swift-build-and-test.yml
   uploadcoveragereport:
     name: Upload Coverage Report
     needs: [package_tests, ui_tests]
